/*$Id$
* $Revision$
* $Date$
* $Author$
*
* The Netarchive Suite - Software to harvest and preserve websites
* Copyright 2004-2010 Det Kongelige Bibliotek and Statsbiblioteket, Denmark
*
* This library is free software; you can redistribute it and/or
* modify it under the terms of the GNU Lesser General Public
* License as published by the Free Software Foundation; either
* version 2.1 of the License, or (at your option) any later version.
*
* This library is distributed in the hope that it will be useful,
* but WITHOUT ANY WARRANTY; without even the implied warranty of
* MERCHANTABILITY or FITNESS FOR A PARTICULAR PURPOSE.  See the GNU
* Lesser General Public License for more details.
*
* You should have received a copy of the GNU Lesser General Public
* License along with this library; if not, write to the Free Software
* Foundation, Inc., 51 Franklin Street, Fifth Floor, Boston, MA  02110-1301  USA
*/
package dk.netarkivet.harvester.harvesting;

import java.io.File;
import java.io.IOException;
import java.io.PrintWriter;
import java.util.ArrayList;
import java.util.Arrays;
import java.util.List;

import junit.framework.TestCase;
import org.apache.commons.httpclient.URIException;
import org.archive.crawler.datamodel.CandidateURI;
import org.archive.crawler.datamodel.CrawlURI;
import org.archive.crawler.event.CrawlStatusListener;
import org.archive.crawler.framework.CrawlController;
import org.archive.crawler.framework.Frontier;
import org.archive.crawler.framework.FrontierMarker;
import org.archive.crawler.framework.exceptions.EndedException;
import org.archive.crawler.framework.exceptions.FatalConfigurationException;
import org.archive.crawler.framework.exceptions.InitializationException;
import org.archive.crawler.framework.exceptions.InvalidFrontierMarkerException;
import org.archive.crawler.frontier.FrontierJournal;
import org.archive.crawler.frontier.HostnameQueueAssignmentPolicy;
import org.archive.crawler.settings.SettingsHandler;
import org.archive.net.UURI;
import org.archive.net.UURIFactory;
import org.dom4j.Document;

import dk.netarkivet.common.exceptions.ArgumentNotValid;
import dk.netarkivet.common.exceptions.IOFailure;
import dk.netarkivet.common.utils.FileUtils;
import dk.netarkivet.common.utils.XmlUtils;
import dk.netarkivet.common.utils.Settings;
import dk.netarkivet.testutils.LuceneUtils;
import dk.netarkivet.testutils.XmlAsserts;
import dk.netarkivet.testutils.preconfigured.MoveTestFiles;
import dk.netarkivet.harvester.HarvesterSettings;
import dk.netarkivet.harvester.datamodel.HeritrixTemplate;
import dk.netarkivet.harvester.harvesting.controller.DirectHeritrixController;
import dk.netarkivet.harvester.harvesting.controller.HeritrixController;

/**
 * Tests various aspects of launching Heritrix and Heritrix' capabilities.
 * Note that some of these tests require much heap space, so JVM parameter
 * -Xmx512M may be required.
 * Created by IntelliJ IDEA.
 * User: larsrc
 * Date: Dec 2, 2004
 * Time: 11:55:51 AM
 * To change this template use File | Settings | File Templates.
 */
public class HeritrixLauncherTester extends TestCase {

    private MoveTestFiles mtf;
    private File dummyLuceneIndex;

    public HeritrixLauncherTester() {
        mtf = new MoveTestFiles (TestInfo.CRAWLDIR_ORIGINALS_DIR, TestInfo.WORKING_DIR);
    }

    public void setUp() throws IOException {
        mtf.setUp();
        dummyLuceneIndex = mtf.newTmpDir();
        LuceneUtils.makeDummyIndex(dummyLuceneIndex);
    }

    public void tearDown() {
        mtf.tearDown();
    }

    /**
     * Centralized place for tests to construct a HeritrixLauncher.
     *  - Constructs the given crawlDir.
     *  - Copies the given order.xml to the proper place in the given crawlDir.
     *  - Copies the standard seeds.txt to the proper place in the given crawlDir.
     *  - Constructs a HeritrixLauncher and returns it
     *  @param origOrderXml original order.xml
     *  @param indexDir
     *  @return a HeritrixLauncher used by (most) tests.
     */
    private HeritrixLauncher getHeritrixLauncher(File origOrderXml,
                                                 File indexDir) {
        File origSeeds = TestInfo.SEEDS_FILE;
        File crawlDir = TestInfo.HERITRIX_TEMP_DIR;
        crawlDir.mkdirs();
        File orderXml = new File(crawlDir, "order.xml");
        File seedsTxt = new File(crawlDir, "seeds.txt");
        FileUtils.copyFile(origOrderXml, orderXml);
        FileUtils.copyFile(origSeeds, seedsTxt);
        HeritrixFiles files = new HeritrixFiles(crawlDir,
                                                Long.parseLong(TestInfo.ARC_JOB_ID),
                                                Long.parseLong(TestInfo.ARC_HARVEST_ID));
        // If deduplicationMode != NO_DEDUPLICATION
        // write the zipped index to the indexdir inside the crawldir
        if (orderXml.exists() && orderXml.length() > 0 &&    
            HeritrixLauncher.isDeduplicationEnabledInTemplate(XmlUtils.getXmlDoc(orderXml))) {
            assertNotNull("Must have a non-null index when deduplication is enabled",
                          indexDir);
            files.setIndexDir(indexDir);
            assertTrue("Indexdir should exist now ", files.getIndexDir().isDirectory());
            assertTrue("Indexdir should contain real contents now", files.getIndexDir().listFiles().length > 0);
        }

        return HeritrixLauncherFactory.getInstance(files);
    }
    /**
     * Check that all urls in the given array are listed in the crawl log.
     * Calls fail() at the first url that is not found or if the crawl log is not
     * found.
     *
     * @param urls An array of url strings
     * @throws IOException
     */
    protected void assertAllUrlsInCrawlLog(String[] urls) throws IOException {
        String crawlLog = "";
        crawlLog = FileUtils.readFile(TestInfo.HERITRIX_CRAWL_LOG_FILE);

        for (String s : Arrays.asList(urls)) {
            if (crawlLog.indexOf(s) == -1) {
                System.out.println("Crawl log: ");
                System.out.println(crawlLog);
                fail("URL " + s + " not found in crawl log");
            }
        }
    }

    /**
     * Check that no urls in the given array are listed in the crawl log.
     * Calls fail() at the first url that is found or if the crawl log is not
     * found.
     *
     * @param urls An array of url strings
     * @throws IOException
     */
    protected void assertNoUrlsInCrawlLog(String[] urls) throws IOException {
        String crawlLog = "";
        crawlLog = FileUtils.readFile(TestInfo.HERITRIX_CRAWL_LOG_FILE);

        for (String s : Arrays.asList(urls)) {
            if (crawlLog.indexOf(s) != -1) {
                System.out.println("Crawl log: ");
                System.out.println(crawlLog);
                fail("URL " + s + " found in crawl log at " + crawlLog.indexOf(
                        s));
            }
        }
    }

    /**
     * Test that the launcher aborts given a non-existing order-file.
     */
    public void testStartMissingOrderFile() {
        try {
<<<<<<< HEAD
        	HeritrixLauncherFactory.getInstance(
=======
            HeritrixLauncherFactory.getInstance(
>>>>>>> 6c49cd43
                    new HeritrixFiles(mtf.newTmpDir(), 42, 42));
            fail("Expected IOFailure");
        } catch (ArgumentNotValid e) {
            // expected case
        }
    }

    /**
     * Test that the launcher aborts given a non-existing seeds-file.
     */
    public void testStartMissingSeedsFile() {
        try {
            HeritrixFiles hf = new HeritrixFiles(TestInfo.WORKING_DIR, 42, 42);
            hf.getSeedsTxtFile().delete();
            HeritrixLauncherFactory.getInstance(hf);
            fail("Expected FileNotFoundException");
        } catch (ArgumentNotValid e) {
            // This is correct
        }
    }

    /**
     * Test that the launcher handles heritrix dying on a bad order file correctly.
     */
    public void testStartBadOrderFile() {
        myTesterOfBadOrderfiles(TestInfo.BAD_ORDER_FILE);
    }

    /**
     * Test that the launcher handles heritrix dying on a order file missing the disk node correctly.
     */
    public void testStartMissingDiskFieldOrderFile() {
        myTesterOfBadOrderfiles(TestInfo.MISSING_DISK_FIELD_ORDER_FILE);
    }

    /**
     * Test that the launcher handles heritrix dying on a order file missing the arcs-path node correctly.
     */
    public void testStartMissingARCsPathOrderFile() {
        myTesterOfBadOrderfiles(TestInfo.MISSING_ARCS_PATH_ORDER_FILE);
    }

    /**
     * Test that the launcher handles heritrix dying on a order file missing the seedsfile node correctly.
     */
    public void testStartMissingSeedsfileOrderFile() {
        myTesterOfBadOrderfiles(TestInfo.MISSING_SEEDS_FILE_ORDER_FILE);
    }

    /**
     * Test that the launcher handles heritrix dying on a order file missing the seedsfile node correctly.
     */
    public void testStartMissingPrefixOrderFile() {
        myTesterOfBadOrderfiles(TestInfo.MISSING_PREFIX_FIELD_ORDER_FILE);
    }

    /**
     * This method is used to test various scenarios with bad order-files.
     *
     * @param orderfile
     */

    private void myTesterOfBadOrderfiles(File orderfile) {
        HeritrixLauncher hl = getHeritrixLauncher(orderfile, null);

        try {
            hl.doCrawl();
            fail("An exception should have been caught when launching with a bad order.xml file !");
        } catch (IOFailure e) {
            // expected case since a searched node could not be found in the bad
            // XML-order-file!
        }
    }

    /**
     * Test that the launcher handles an empty order file correctly.
     */
    public void testStartEmptyFile() {
        HeritrixLauncher hl = getHeritrixLauncher(TestInfo.EMPTY_ORDER_FILE, null);

        try {
            hl.doCrawl();
            fail("An exception should have been caught when launching with an empty order.xml file !");
        } catch (IOFailure e) {
            // Expected case
        }
    }

    /** Test that starting a job does not throw an Exception.
     * Will fail if tests/dk/netarkivet/jmxremote.password has other rights 
     * than -r------ 
     * @throws NoSuchFieldException
     * @throws IllegalAccessException */
    public void testStartJob()
            throws NoSuchFieldException, IllegalAccessException {
        //HeritrixLauncher hl = getHeritrixLauncher(TestInfo.ORDER_FILE, null);
        //HeritrixLauncher hl = new HeritrixLauncher();
        //HeritrixFiles files =
        //        (HeritrixFiles) ReflectUtils.getPrivateField(hl.getClass(),
        //                                                     "files").get(hl);
        //ReflectUtils.getPrivateField(hl.getClass(),
        //		"heritrixController").set(hl, new TestCrawlController(files));
        Settings.set(HarvesterSettings.HERITRIX_CONTROLLER_CLASS, 
                "dk.netarkivet.harvester.harvesting.HeritrixLauncherTester$TestCrawlController");
        HeritrixLauncher hl = getHeritrixLauncher(
                TestInfo.ORDER_FILE_WITH_DEDUPLICATION_DISABLED, 
                null);
        hl.doCrawl();
        Settings.set(HarvesterSettings.HERITRIX_CONTROLLER_CLASS, 
                "dk.netarkivet.harvester.harvesting.JMXHeritrixController");

    }

    /**
     * Test that the HostnameQueueAssignmentPolicy returns correct queue-names
     * for different URLs.
     * The HostnameQueueAssignmentPolicy is the default in heritrix
     * - our own DomainnameQueueAssignmentPolicy extends this one and expects that it returns the ritht values
     */
    public void testHostnameQueueAssignmentPolicy() {
        HostnameQueueAssignmentPolicy hqap = new HostnameQueueAssignmentPolicy();
        UURI uri;
        CandidateURI cauri;
        try {
            /**
             * First test tests that www.netarkivet.dk goes into a queue called: www.netarkivet.dk
             */
            uri = UURIFactory.getInstance("http://www.netarkivet.dk/foo/bar.cgi");
            cauri = new CandidateURI(uri);
            assertEquals("Should get host name from normal URL",
                         hqap.getClassKey(new CrawlController(),cauri),"www.netarkivet.dk");

            /**
             * Second test tests that foo.www.netarkivet.dk goes into a queue called: foo.www.netarkivet.dk
             */
            uri = UURIFactory.getInstance("http://foo.www.netarkivet.dk/foo/bar.cgi");
            cauri = new CandidateURI(uri);
            assertEquals("Should get host name from non-www URL",
                         hqap.getClassKey(new CrawlController(),cauri),"foo.www.netarkivet.dk");

            /**
             * Third test tests that a https-URL goes into a queuename called www.domainname#443 (default syntax)
             */
            uri = UURIFactory.getInstance("https://www.netarkivet.dk/foo/bar.php");
            cauri = new CandidateURI(uri);
            assertEquals("Should get port-extended host name from HTTPS URL",
                         hqap.getClassKey(new CrawlController(),cauri),"www.netarkivet.dk#443");
        } catch (URIException e) {
            fail("Should not throw exception on valid URI's");
        }
    }

    /**
     * Test that the DomainnameQueueAssignmentPolicy returns correct queue-names for different URL's
     */
    public void testDomainnameQueueAssignmentPolicy() {
        DomainnameQueueAssignmentPolicy dqap = new DomainnameQueueAssignmentPolicy();
        UURI uri;
        CandidateURI cauri;
        try {
            /**
             * First test tests that www.netarkivet.dk goes into a queue called: netarkivet.dk
             */
            uri = UURIFactory.getInstance("http://www.netarkivet.dk/foo/bar.cgi");
            cauri = new CandidateURI(uri);
            assertEquals("Should get base domain name from normal URL",
                         dqap.getClassKey(new CrawlController(),cauri),"netarkivet.dk");

            /**
             * Second test tests that foo.www.netarkivet.dk goes into a queue called: netarkivet.dk
             */
            uri = UURIFactory.getInstance("http://foo.www.netarkivet.dk/foo/bar.cgi");
            cauri = new CandidateURI(uri);
            assertEquals("Should get base domain name from non-www URL",
                         dqap.getClassKey(new CrawlController(),cauri),"netarkivet.dk");

            /**
             * Third test tests that a https-URL goes into a queuename called domainname (default syntax)
             */
            uri = UURIFactory.getInstance("https://www.netarkivet.dk/foo/bar.php");
            cauri = new CandidateURI(uri);
            assertEquals("HTTPS should go into domains queue as well",
                         "netarkivet.dk",
                         dqap.getClassKey(new CrawlController(),cauri));
        } catch (URIException e) {
            fail("Should not throw exception on valid URI's");
        }
    }

    /**
     * Tests, that the Heritrix order files is setup correctly.
     *
     * @throws NoSuchFieldException
     * @throws IllegalAccessException
     */
    public void testSetupOrderFile()  throws NoSuchFieldException, IllegalAccessException {

        /**
         * Check the DeduplicationType.NO_DEDUPLICATION type of deduplication is setup correctly
         */

        HeritrixLauncher hl = getHeritrixLauncher(
                TestInfo.ORDER_FILE_WITH_DEDUPLICATION_DISABLED, 
                null);
        hl.setupOrderfile();

        File orderFile = new File (TestInfo.HERITRIX_TEMP_DIR, "order.xml");
        Document doc = XmlUtils.getXmlDoc(orderFile);
        /* check, that deduplicator is not enabled in the order */
        assertFalse("Should not have deduplication enabled",
                    HeritrixLauncher.isDeduplicationEnabledInTemplate(doc));

        /**
         * Check the DeduplicationType.DEDUPLICATION_USING_THE_DEDUPLICATOR
         * type of deduplication is setup correctly
         */

        hl = getHeritrixLauncher(TestInfo.DEDUP_ORDER_FILE,
                                 dummyLuceneIndex);
        hl.setupOrderfile();

        // check, that the deduplicator is present in the order
        doc = XmlUtils.getXmlDoc(orderFile);
        assertTrue("Should have deduplication enabled",
                   HeritrixLauncher.isDeduplicationEnabledInTemplate(doc));
        XmlAsserts.assertNodeWithXpath(
                doc, HeritrixTemplate.DEDUPLICATOR_XPATH);
        XmlAsserts.assertNodeWithXpath(
                doc, HeritrixLauncher.DEDUPLICATOR_INDEX_LOCATION_XPATH);
        XmlAsserts.assertNodeTextInXpath(
                "Should have set index to right directory",
                doc, HeritrixLauncher.DEDUPLICATOR_INDEX_LOCATION_XPATH,
                dummyLuceneIndex.getAbsolutePath());
    }


    /**
     * Tests that HeritricLauncher will fail on an error in
     * HeritrixController.initialize().
     */
    public void testFailOnInitialize()
            throws NoSuchFieldException, IllegalAccessException {
        Settings.set(HarvesterSettings.HERITRIX_CONTROLLER_CLASS, 
                "dk.netarkivet.harvester.harvesting.HeritrixLauncherTester$SucceedOnCleanupTestController");
        HeritrixLauncher hl = getHeritrixLauncher(
                TestInfo.ORDER_FILE_WITH_DEDUPLICATION_DISABLED, null);
        try {
            hl.doCrawl();
            fail("HeritrixLanucher should throw an exception when it fails to initialize");
        } catch (IOFailure e) {
            assertTrue("Error message should be from initialiser", e.getMessage().contains("initialize"));
            //expected
        }
        Settings.set(HarvesterSettings.HERITRIX_CONTROLLER_CLASS, 
                "dk.netarkivet.harvester.harvesting.JMXHeritrixController");
    }

    /**
     * When the an exception is thrown in cleanup, any exceptions thrown in the
     * initialiser are lost.
     */
    public void testFailOnCleanup() {
        Settings.set(HarvesterSettings.HERITRIX_CONTROLLER_CLASS, 
                "dk.netarkivet.harvester.harvesting.HeritrixLauncherTester$FailingTestController");
        HeritrixLauncher hl = getHeritrixLauncher(
                TestInfo.ORDER_FILE_WITH_DEDUPLICATION_DISABLED, null);
        try {
            hl.doCrawl();
            fail("HeritrixLanucher should throw an exception when it fails to initialize");
        } catch (IOFailure e) {
            assertTrue("Error message should be from cleanup", 
                    e.getMessage().contains("cleanup"));
            //expected
        }
        Settings.set(HarvesterSettings.HERITRIX_CONTROLLER_CLASS, 
                "dk.netarkivet.harvester.harvesting.JMXHeritrixController");
    }

    /**
     * A failure to communicate with heritrix during the crawl should be logged
     * but not be in any way fatal to the crawl.
     */
    public void testFailDuringCrawl() {
          Settings.set(HarvesterSettings.HERITRIX_CONTROLLER_CLASS,
          "dk.netarkivet.harvester.harvesting.HeritrixLauncherTester$FailDuringCrawlTestController");
        HeritrixLauncher hl = getHeritrixLauncher(
                TestInfo.ORDER_FILE_WITH_DEDUPLICATION_DISABLED, null);
        hl.doCrawl();
        Settings.set(HarvesterSettings.HERITRIX_CONTROLLER_CLASS, 
                "dk.netarkivet.harvester.harvesting.JMXHeritrixController");

    }

    /**
     * A test heritrixController which starts and stops a crawl cleanly but fails
     * during the crawl itself.
     */
    public static class FailDuringCrawlTestController extends FailingTestController {

        private int isEndedCalls = 0;

        public FailDuringCrawlTestController(HeritrixFiles files) {
            super(files);
        }

        public void requestCrawlStop(String reason) {

        }

        public void initialize() {


        }

        public void requestCrawlStart() throws IOFailure {


        }

        public boolean atFinish() {
          return false;
        }

        public void beginCrawlStop() {
        }

        public void cleanup() {

        }

        public boolean crawlIsEnded() {
           if (isEndedCalls >= 3) {
               return true;
           } else {
               isEndedCalls++;
               throw new IOFailure("Failure in crawlIsEnded");
           }
        }
    }

    /**
     * A Heritrix Controller which fails on every call.
     */
    public static class FailingTestController implements HeritrixController {

        public FailingTestController(HeritrixFiles files) {};

        public void initialize() {
            //TODO: implement method
            throw new IOFailure("Failed to initialize");
        }

        public void requestCrawlStart() throws IOFailure {
            //TODO: implement method
            throw new IOFailure("Not implemented");
        }

        public void beginCrawlStop() {
            //TODO: implement method
            throw new IOFailure("Not implemented");
        }

        public void requestCrawlStop(String reason) {
            //TODO: implement method
            throw new IOFailure("Not implemented");
        }

        public boolean atFinish() {
            //TODO: implement method
            throw new IOFailure("Not implemented");
        }

        public boolean crawlIsEnded() {
            //TODO: implement method
            throw new IOFailure("Not implemented");
        }

        public int getActiveToeCount() {
            //TODO: implement method
            throw new IOFailure("Not implemented");
        }

        public long getQueuedUriCount() {
            //TODO: implement method
            throw new IOFailure("Not implemented");
        }

        public int getCurrentProcessedKBPerSec() {
            //TODO: implement method
            throw new IOFailure("Not implemented");
        }

        public String getProgressStats() {
            //TODO: implement method
            throw new IOFailure("Not implemented");
        }

        public boolean isPaused() {
            //TODO: implement method
            throw new IOFailure("Not implemented");
        }

        public void cleanup() {
            throw new IOFailure("cleanup failure");
        }

        public String getHarvestInformation() {
            //TODO: implement method
            throw new IOFailure("Not implemented");
        }
    }

    /**
     * A heritrix controller which fails on everything except cleanup
     */
    public static class SucceedOnCleanupTestController extends FailingTestController {
        public SucceedOnCleanupTestController(HeritrixFiles files) {super(files);}
        public void cleanup(){return;}
    }


    /** A class that closely emulates CrawlController, except it never
    * starts Heritrix.
    */
    public static class TestCrawlController extends DirectHeritrixController {
       private static final long serialVersionUID = 1L;
       /**
        * List of crawl status listeners.
        *
        * All iterations need to synchronize on this object if they're to avoid
        * concurrent modification exceptions.
        * See {@link java.util.Collections#synchronizedList(List)}.
        */
       private List<CrawlStatusListener> listeners
       = new ArrayList<CrawlStatusListener>();

        public TestCrawlController(HeritrixFiles files) {
            super(files);
        }

        /**
        * Register for CrawlStatus events.
        *
        * @param cl a class implementing the CrawlStatusListener interface
        *
        * @see CrawlStatusListener
        */
       public void addCrawlStatusListener(CrawlStatusListener cl) {
           synchronized (this.listeners) {
               this.listeners.add(cl);
           }
       }

       /**
        * Operator requested crawl begin
        */
       public void requestCrawlStart() {
           new Thread() {
               public void run() {
                   for (CrawlStatusListener l : listeners) {
                       l.crawlEnding("Fake over");
                       l.crawlEnded("Fake all over");
                   }
               }
           }.start();
       }

       /**
        * Starting from nothing, set up CrawlController and associated
        * classes to be ready for a first crawl.
        *
        * @param sH
        * @throws InitializationException
        */
       public void initialize(SettingsHandler sH)
       throws InitializationException {

       }

       public void requestCrawlStop(String test){

       }

       public Frontier getFrontier(){
           return new TestFrontier();
       }

       /**
        * Dummy frontier used by TestCrawlController
        */
       class TestFrontier implements Frontier {

           public void initialize(CrawlController crawlController)
           throws FatalConfigurationException, IOException {}

           public CrawlURI next() throws InterruptedException, EndedException {return null;}

           public boolean isEmpty() {return false;}

           public void schedule(CandidateURI candidateURI) {}

           public void finished(CrawlURI crawlURI) {}

           public long discoveredUriCount() {return 0;}

           public long queuedUriCount() {return 0;}

           public long finishedUriCount() {return 0;}

           public long succeededFetchCount() {return 0;}

           public long failedFetchCount() {return 0;}

           public long disregardedUriCount() {return 0;}

           public long totalBytesWritten() {return 0;}

           public String oneLineReport() {return null;}

           public String report() {return null;}

           public void importRecoverLog(String s, boolean b) throws IOException {}

           public FrontierMarker getInitialMarker(String s, boolean b) {return null;}

           public ArrayList getURIsList(FrontierMarker frontierMarker, int i, boolean b)
           throws InvalidFrontierMarkerException {return null;}

           public long deleteURIs(String s) {return 0;}

           public void deleted(CrawlURI crawlURI) {}

           public void considerIncluded(UURI uuri) {}

           public void kickUpdate() {}

           public void pause() {}

           public void unpause() {}

           public void terminate() {}

           public FrontierJournal getFrontierJournal() {return null;}

           public String getClassKey(CandidateURI candidateURI) {return null;}

           public void loadSeeds() {}

           public String[] getReports() {return new String[0];}

           //public void reportTo(String s, PrintWriter printWriter) throws IOException {}
           public void reportTo(String s, PrintWriter printWriter) {}

           public void reportTo(PrintWriter printWriter) throws IOException {}

           public void singleLineReportTo(PrintWriter printWriter) throws IOException {}

           public String singleLineReport() { return null;}

           public String singleLineLegend(){ return null; }
           public void start(){}
           public Frontier.FrontierGroup getGroup(CrawlURI crawlURI) {
               return null;
           }
           public float congestionRatio() {
               return 0.0f;
           }
           public long averageDepth() {
               return 0L;
           }
           public long deepestUri() {
               return 0L;
           }

           public long deleteURIs(String arg0, String arg1) {
        	   return 0L;
           }

        @Override
        public void finalTasks() {
            // TODO Auto-generated method stub
            
        }


       }
   };
}<|MERGE_RESOLUTION|>--- conflicted
+++ resolved
@@ -173,11 +173,7 @@
      */
     public void testStartMissingOrderFile() {
         try {
-<<<<<<< HEAD
-        	HeritrixLauncherFactory.getInstance(
-=======
             HeritrixLauncherFactory.getInstance(
->>>>>>> 6c49cd43
                     new HeritrixFiles(mtf.newTmpDir(), 42, 42));
             fail("Expected IOFailure");
         } catch (ArgumentNotValid e) {
